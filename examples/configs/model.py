--- conflicted
+++ resolved
@@ -49,11 +49,9 @@
         'target_resolution': (224, 224),
     },
     'logistic_regression': {},
-<<<<<<< HEAD
     'unet-seq': {
         'optimizer': 'Adam'
     },
-=======
     'fasterrcnn': {
         'model_kwargs': {
             'pretrained_model': True,
@@ -62,5 +60,4 @@
             'max_size' :1024
         }
     }
->>>>>>> 8ad9fa53
 }